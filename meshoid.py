#MESHOID: MESHless Operations including Integrals and Derivatives
# "It's not a mesh; it's a meshoid!" - Alfred H. Einstimes

import numpy as np
from scipy.spatial import cKDTree
from scipy.linalg import inv
from numba import jit, vectorize, float32, float64, njit
import h5py

class meshoid(object):
    def __init__(self, x, m=None, h=None, des_ngb=None, boxsize=None, verbose=False):
        self.tree=None
        if len(x.shape)==1:
            x = x[:,None]

        self.verbose = verbose
        self.N, self.dim = x.shape
        if des_ngb==None:
            des_ngb = {1: 4, 2: 20, 3:32}[self.dim]
                
        self.des_ngb = des_ngb    

        self.volnorm = {1: 2.0, 2: np.pi, 3: 4*np.pi/3}[self.dim]
        self.boxsize = boxsize
        self.x = x
        if self.boxsize is None:
            self.center = np.average(self.x, axis=0)
            self.L = 2*np.percentile(np.sum((x-self.center)**2,axis=1),90)**0.5
        else:
            self.center = np.ones(3) * self.boxsize / 2
            self.L = self.boxsize
            
        if m is None:
            m = np.repeat(1./len(x),len(x))
        self.m = m

        self.ngb = None
        self.h = h
        self.weights = None
        self.dweights = None
        self.sliceweights = None
        self.slicegrid = None

        if self.h is None:
            self.TreeUpdate()
        else:
            self.vol = self.volnorm * self.h**self.dim / self.des_ngb
            self.density = self.m / self.vol


    def ComputeDWeights(self):
        if self.weights is None: self.TreeUpdate()
        
        dx = self.x[self.ngb] - self.x[:,None,:]
        self.dx = dx
        if self.boxsize != None:
            PeriodicizeDX(dx.ravel(), self.boxsize)
    
        dx_matrix = np.einsum('ij,ijk,ijl->ikl', self.weights, dx, dx)
        
        dx_matrix = np.linalg.inv(dx_matrix)
        self.dweights = np.einsum('ikl,ijl,ij->ijk',dx_matrix, dx, self.weights)
        #        self.d2weights = d2weights(dx, self.weights)        
        self.A = ComputeFaces(self.ngb,self.invngb, self.vol, self.dweights)

    def TreeUpdate(self):
        if self.verbose: print("Finding nearest neighbours...")
                
        self.tree = cKDTree(self.x, boxsize=self.boxsize)
        self.ngbdist, self.ngb = self.tree.query(self.x, self.des_ngb)
                
        if self.verbose: print("Neighbours found!")

        self.invngb = invngb(self.ngb)

        if self.verbose: print("Iterating for smoothing lengths...")
        self.h = HsmlIter(self.ngbdist, error_norm=1e-13,dim=self.dim)
        if self.verbose: print("Smoothing lengths found!")

        q = np.einsum('i,ij->ij', 1/self.h, self.ngbdist)
        K = Kernel(q)
        self.weights = np.einsum('ij,i->ij',K, 1/np.sum(K,axis=1))
        self.density = self.des_ngb * self.m / (self.volnorm * self.h**self.dim)
        self.vol = self.m / self.density
        
#        self.A = ComputeFaces(self.ngb, self.vol, self.dweights)

    def Volume(self):
        return self.vol

    def NearestNeighbors(self):
        if self.ngb is None: self.TreeUpdate()
        return self.ngb

    def NeighborDistance(self):
        if self.ngbdist is None: self.TreeUpdate()
        return self.ngbdist

    def SmoothingLength(self):
        return self.h

    def Density(self):
        return self.density

    def D(self, f):
        if self.ngb is None: self.TreeUpdate()
        df = DF(f, self.ngb)
        if self.dweights is None:
            self.ComputeDWeights()
        return np.einsum('ijk,ij...->i...k',self.dweights,df)

    def Curl(self, v):
        dv = self.D(v)
        return np.c_[dv[:,1,2]-dv[:,2,1], dv[:,0,2]-dv[:,2,0], dv[:,0,1] - dv[:,1,0]]
    def Div(self, v):
        dv = self.D(v)
        return dv[:,0,0]+dv[:,1,1] + dv[:,2,2]
    
    def Integrate(self, f):
        if self.h is None: self.TreeUpdate()
        elif self.vol is None: self.vol = self.volnorm * self.h**self.dim
        return np.einsum('i,i...->...', self.vol,f)

    def KernelVariance(self, f):
        if self.ngb is None: self.TreeUpdate()
#        return np.einsum('ij,ij->i', (f[self.ngb] - self.KernelAverage(f)[:,np.newaxis])**2, self.weights)
        return np.std(f[self.ngb], axis=1)
    
    def KernelAverage(self, f):
        if self.weights is None: self.TreeUpdate()        
        return np.einsum('ij,ij->i',self.weights, f[self.ngb])

    def Slice(self, f, size=None, plane='z', center=None, res=100, gridngb=32):
        
        if center is None: center = self.center
        if size is None: size = self.L
        if self.tree is None: self.TreeUpdate()
        
        x, y = np.linspace(-size/2,size/2,res), np.linspace(-size/2, size/2,res)
        x, y = np.meshgrid(x, y)

        self.slicegrid = np.c_[x.flatten(), y.flatten(), np.zeros(res*res)] + center
        if plane=='x':
            self.slicegrid = np.c_[np.zeros(res*res), x.flatten(), y.flatten()] + center
        elif plane=='y':
            self.slicegrid = np.c_[x.flatten(), np.zeros(res*res), y.flatten()] + center
        
        ngbdist, ngb = self.tree.query(self.slicegrid,gridngb)
<<<<<<< HEAD
        if gridngb > 1:
            hgrid = HsmlIter(ngbdist,dim=3,error_norm=1e-3)
            self.sliceweights = Kernel(np.einsum('ij,i->ij',ngbdist, hgrid**-1))
            self.sliceweights = np.einsum('ij,i->ij', self.sliceweights, 1/np.sum(self.sliceweights,axis=1))
        else:
            self.sliceweights = np.ones(ngbdist.shape)
=======
        #return f[ngb].reshape(res,res)
            
        hgrid = HsmlIter(ngbdist,dim=3,error_norm=1e-3)
        self.sliceweights = Kernel(np.einsum('ij,i->ij',ngbdist, hgrid**-1))
        self.sliceweights = np.einsum('ij,i->ij', self.sliceweights, 1/np.sum(self.sliceweights,axis=1))
>>>>>>> 024e1327
        if len(f.shape)>1:
            return np.einsum('ij,ij...->i...', self.sliceweights, f[ngb]).reshape((res,res,f.shape[-1]))
        else:
            return np.einsum('ij,ij...->i...', self.sliceweights, f[ngb]).reshape((res,res))

    def SurfaceDensity(self, f=None, size=None, plane='z', center=None, res=128, smooth_fac=1.):
        if f is None: f = self.m
        if center is None: center = self.center
        if size is None: size = self.L
#        if self.boxsize is None:
        return GridSurfaceDensity(f, self.x-center, np.clip(smooth_fac*self.h, 2*size/res,1e100), res, size)
        #else:
#            return GridSurfaceDensityPeriodic(f, (self.x-center) % self.boxsize, np.clip(self.h, size/res,1e100), res, size, self.boxsize)

    def ProjectedAverage(self, f, size=None, plane='z', center=None, res=128):
        if size is None: size = self.L
        if center is None: center = self.center
        return GridAverage(f, self.x-center, np.clip(self.h, size/res,1e100), res, size)

    def Projection(self, f, size=None, plane='z', center=None, res=128, smooth_fac=1.):
        if size is None: size = self.L
        if center is None: center = self.center
        return GridSurfaceDensity(f * self.vol, self.x-center, np.clip(smooth_fac*self.h, 2*size/res,1e100), res, size) #GridSurfaceDensity(f * self.vol, size, plane=plane, center=center,res=res)

    def KDE(self, grid, bandwidth=None):
        if bandwidth is None:
            bandwidth = self.SmoothingLength()

        f = np.zeros_like(grid)
        gtree = cKDTree(np.c_[grid,])
        for d, bw in zip(self.x, bandwidth):
            ngb = gtree.query_ball_point(d, bw)
            ngbdist = np.abs(grid[ngb] - d)
            f[ngb] += Kernel(ngbdist/bw) / bw * 4./3
            
        return f

def FromSnapshot(filename, ptype=None):
    F = h5py.File(filename)
    meshoids = {}
    if ptype is None: types = list(F.keys())[1:]
    else: types = ["PartType%d"%ptype,]
    for k in types:
        x = np.array(F[k]["Coordinates"])
        m = np.array(F[k]["Masses"])
        if "SmoothingLength" in list(F[k].keys()):
            h = np.array(F[k]["SmoothingLength"])
        elif "AGS-Softening" in list(F[k].keys()):
            h = np.array(F[k]["AGS-Softening"])
        else:
            h = None
        boxsize = F["Header"].attrs["BoxSize"]
        if np.any(x<0): boxsize=None    
        if ptype is None:
            meshoids[k] = meshoid(x, m, h,boxsize=boxsize)
        else: return meshoid(x,m,h,boxsize=boxsize)
    F.close()
    return meshoids
        
@jit
def d2weights(dx, w):
    N = w.shape[0]
    Nngb = w.shape[1]
    dim = dx.shape[-1]
    
    N2 = dim*(dim+1)/2
    M = np.zeros((N,N2,N2))

    dx2 = np.empty((N, Nngb,N2))
    d2weights = np.zeros((N,Nngb, N2))
    for i in range(N):
        for j in range(Nngb):
            weight = w[i,j]
            for k in range(dim):
                for l in range(dim):
                    if l < k: continue
                    n = (dim-1)*k + l
                    #if l==k:
                    dx2[i, j,n] = 0.5*dx[i,j,k]*dx[i,j,l]
                    #else:
                     #   dx2[i, j,n] = dx[i,j,k]*dx[i,j,l]
            
            for p in range(N2):
                for q in range(N2):
                    M[i,p,q] += weight * dx2[i,j,p] * dx2[i,j,q]
                    
    M = np.linalg.inv(M)
    
    for i in range(N):
        for j in range(Nngb):
            weight = w[i,j]
            for p in range(N2):
                for q in range(N2):
                    d2weights[i,j,p] += M[i,p,q] * dx2[i,j,q] * weight

    return d2weights
                    


@jit
def HsmlIter(neighbor_dists,  dim=3, error_norm=1e-6):
    if dim==3:
        norm = 32./3
    elif dim==2:
        norm = 40./7
    else:
        norm = 8./3
    N, des_ngb = neighbor_dists.shape
    hsml = np.zeros(N)
    n_ngb = 0.0
    bound_coeff = (1./(1-(2*norm)**(-1./3)))
    for i in range(N):
        upper = neighbor_dists[i,des_ngb-1] * bound_coeff
        lower = neighbor_dists[i,1]
        error = 1e100
        count = 0
        while error > error_norm:
            h = (upper + lower)/2
            n_ngb=0.0
            dngb=0.0
            q = 0.0
            for j in range(des_ngb):
                q = neighbor_dists[i, j]/h
                if q <= 0.5:
                    n_ngb += (1 - 6*q**2 + 6*q**3)
                elif q <= 1.0:
                    n_ngb += 2*(1-q)**3
            n_ngb *= norm
            if n_ngb > des_ngb:
                upper = h
            else:
                lower = h
            error = np.fabs(n_ngb-des_ngb)
        hsml[i] = h
    return hsml
        
@vectorize([float32(float32), float64(float64)])
def Kernel(q):
    if q <= 0.5:
        return 1 - 6*q**2 + 6*q**3
    elif q <= 1.0:
        return 2 * (1-q)**3
    else: return 0.0
        
@jit
def DF(f, ngb):
    if len(f.shape) > 1:
        df = np.empty((ngb.shape[0],ngb.shape[1], f.shape[1]))
    else:
        df = np.empty(ngb.shape)
    for i in range(ngb.shape[0]):
        for j in range(ngb.shape[1]):
            df[i,j] = f[ngb[i,j]] - f[i]
    return df
    
@jit
def PeriodicizeDX(dx, boxsize):
    for i in range(dx.size):
        if np.abs(dx[i]) > boxsize/2:
            dx[i] = -np.sign(dx[i])*(boxsize - np.abs(dx[i]))

@jit
def invngb(ngb):
    result = np.empty_like(ngb)
    for i in range(len(ngb)):
        ngbi = ngb[i]
        for j in range(ngb.shape[1]):
            for k in range(ngb.shape[1]):
                if ngb[ngbi[j],k]==i:
                    result[i,j]=k
                    break
                if k==ngb.shape[1]-1: result[i,j]=-1
    return result


@jit
def NearestNeighbors1D(x, des_ngb):
    N = len(x)
    neighbor_dists = np.empty((N,des_ngb))
    neighbors = np.empty((N,des_ngb),dtype=np.int64)
    for i in range(N):
        x0 = x[i]
        left = 0
#        if i == N-1:
#            right = 0
#        else:
#            right = 1
        right = 1
        total_ngb = 0
        while total_ngb < des_ngb:
            lpos = i - left
            rpos = i + right
            if lpos < 0:
                dl = 1e100
            else:
                dl = np.fabs(x0 - x[lpos])
            if rpos > N-1:
                dr = 1e100
            else:
                dr = np.fabs(x0 - x[rpos])

            if dl < dr:
                neighbors[i,total_ngb] = lpos
                neighbor_dists[i, total_ngb] = dl
                left += 1
            else:
                neighbors[i,total_ngb] = rpos
                neighbor_dists[i, total_ngb] = dr
                right += 1
            total_ngb += 1
    return neighbor_dists, neighbors

@jit
def invsort(index):
    out = np.empty_like(index)
    for i in range(len(index)):
        out[index[i]] = i

@jit
def GridSurfaceDensity(mass, x, h, gridres, L):
#    count = 0
    grid = np.zeros((gridres,gridres))
    dx = L/(gridres-1)
    N = len(x)
    for i in range(N):
        xs = x[i] + L/2
        hs = h[i]
        mh2 = mass[i]/hs**2

        gxmin = max(int((xs[0] - hs)/dx+1),0)
        gxmax = min(int((xs[0] + hs)/dx),gridres-1)
        gymin = max(int((xs[1] - hs)/dx+1), 0)
        gymax = min(int((xs[1] + hs)/dx), gridres-1)
        
        for gx in range(gxmin, gxmax+1):
            for gy in range(gymin,gymax+1):
                kernel = 1.8189136353359467 * Kernel(((xs[0] - gx*dx)**2 + (xs[1] - gy*dx)**2)**0.5 / hs)
                grid[gx,gy] +=  kernel * mh2
#                count += 1
                
    return grid

@jit
def GridAverage(f, x, h, gridres, L):
#    count = 0
    grid1 = np.zeros((gridres,gridres))
    grid2 = np.zeros((gridres,gridres))
    dx = L/(gridres-1)
    N = len(x)
    for i in range(N):
        xs = x[i] + L/2
        hs = h[i]
        mh2 = hs**-2
        fi = f[i]

        gxmin = max(int((xs[0] - hs)/dx+1),0)
        gxmax = min(int((xs[0] + hs)/dx),gridres-1)
        gymin = max(int((xs[1] - hs)/dx+1), 0)
        gymax = min(int((xs[1] + hs)/dx), gridres-1)
        
        for gx in range(gxmin, gxmax+1):
            for gy in range(gymin,gymax+1):
                kernel = 1.8189136353359467 * Kernel(np.sqrt((xs[0] - gx*dx)**2 + (xs[1] - gy*dx)**2) / hs)
                grid1[gx,gy] +=  kernel * mh2
                grid2[gx,gy] +=  fi * kernel * mh2
#                count += 1

    return grid2/grid1
   
   
@jit
def GridSurfaceDensityPeriodic(mass, x, h, gridres, L, boxsize): # need to fix this
    x = (x+L/2)%boxsize
    grid = np.zeros((gridres,gridres))
    dx = L/(gridres-1)
    N = len(x)

    b2 = boxsize/2
    for i in range(N):
        xs = x[i]
        hs = h[i]
        mh2 = mass[i]/hs**2

        gxmin = int((xs[0] - hs)/dx + 1)
        gxmax = int((xs[0] + hs)/dx)
        gymin = int((xs[1] - hs)/dx + 1)
        gymax = int((xs[1] + hs)/dx)
        
        for gx in range(gxmin, gxmax+1):
            ix = gx%gridres
            for gy in range(gymin,gymax+1):
                iy = gy%gridres
                delta_x = np.abs(xs[0] - ix*dx)
                if b2 < delta_x: delta_x -= boxsize
                delta_y = np.abs(xs[1] - iy*dx)
                if b2 < delta_y: delta_y -= boxsize
                kernel = 1.8189136353359467 * Kernel((delta_x**2 + delta_y**2)**0.5 / hs)
                grid[ix,iy] +=  kernel * mh2
                 
    return grid

@jit
def ComputeFaces(ngb, ingb, vol, dweights):
    N, Nngb, dim = dweights.shape
    result = np.zeros_like(dweights)
    for i in range(N):
        for j in range(Nngb):
            result[i,j] += vol[i] * dweights[i,j]
            if ingb[i,j] > -1: result[ngb[i,j],ingb[i,j]] -= vol[i] * dweights[i,j]
    return result<|MERGE_RESOLUTION|>--- conflicted
+++ resolved
@@ -146,20 +146,20 @@
             self.slicegrid = np.c_[x.flatten(), np.zeros(res*res), y.flatten()] + center
         
         ngbdist, ngb = self.tree.query(self.slicegrid,gridngb)
-<<<<<<< HEAD
+
         if gridngb > 1:
             hgrid = HsmlIter(ngbdist,dim=3,error_norm=1e-3)
             self.sliceweights = Kernel(np.einsum('ij,i->ij',ngbdist, hgrid**-1))
             self.sliceweights = np.einsum('ij,i->ij', self.sliceweights, 1/np.sum(self.sliceweights,axis=1))
         else:
             self.sliceweights = np.ones(ngbdist.shape)
-=======
+
         #return f[ngb].reshape(res,res)
             
-        hgrid = HsmlIter(ngbdist,dim=3,error_norm=1e-3)
-        self.sliceweights = Kernel(np.einsum('ij,i->ij',ngbdist, hgrid**-1))
-        self.sliceweights = np.einsum('ij,i->ij', self.sliceweights, 1/np.sum(self.sliceweights,axis=1))
->>>>>>> 024e1327
+#        hgrid = HsmlIter(ngbdist,dim=3,error_norm=1e-3)
+#        self.sliceweights = Kernel(np.einsum('ij,i->ij',ngbdist, hgrid**-1))
+#        self.sliceweights = np.einsum('ij,i->ij', self.sliceweights, 1/np.sum(self.sliceweights,axis=1))
+
         if len(f.shape)>1:
             return np.einsum('ij,ij...->i...', self.sliceweights, f[ngb]).reshape((res,res,f.shape[-1]))
         else:
